import os
import torch
import einops
import random
import pickle
import numpy as np
import torch.nn as nn
from pathlib import Path
from torch.utils.data import DataLoader
from src.plots import plot_losses, plot_field_comparison

def print_errors(true_l, pred_l, error_f, title):
    print(title)
    for i, (true, pred) in enumerate(zip(true_l, pred_l)):
        print(f"Error for i={i} is {number_to_percentage(error_f(true, pred))}")
    print()

def mean_absolute_error(datatrue, datapred):
    """
    Calculate Mean Absolute Error (MAE) between true and predicted data.

    Args:
        datatrue (torch.Tensor): Ground truth data tensor
        datapred (torch.Tensor): Predicted data tensor

    Returns:
        torch.Tensor: Mean absolute error value
    """
    return (datatrue - datapred).abs().mean()

def mean_squared_error(datatrue, datapred):
    """
    Calculate Mean Squared Error (MSE) between true and predicted data.

    Args:
        datatrue (torch.Tensor): Ground truth data tensor
        datapred (torch.Tensor): Predicted data tensor

    Returns:
        torch.Tensor: Mean squared error value
    """
    return (datatrue - datapred).pow(2).sum(axis=-1).mean()

def mean_relative_error(datatrue, datapred):
    """
    Calculate Mean Relative Error (MRE) between true and predicted data.

    Args:
        datatrue (torch.Tensor): Ground truth data tensor
        datapred (torch.Tensor): Predicted data tensor

    Returns:
        torch.Tensor: Mean relative error value
    """
    return ((datatrue - datapred).pow(2).sum(axis=-1).sqrt() / (datatrue).pow(2).sum(axis=-1).sqrt()).mean()

def number_to_percentage(prob):
    """
    Convert a decimal probability to a percentage string with 2 decimal places.

    Args:
        prob (float): Probability value between 0 and 1

    Returns:
        str: Formatted percentage string with 2 decimal places and % symbol
    """
    return "%.2f%%" % (100 * prob)


def generate_sensor_positions(n_sensors: int, max_rows: int, max_cols: int) -> list[tuple[int, int]]:
    random.seed(0)
    return [(random.randint(0, max_rows-1), random.randint(0, max_cols-1)) for _ in range(n_sensors)]

def print_dictionary(hp_dict: dict[str, str], text: str) -> None:
    """
    Print given dictionary

    `hp_dict`: dictionary dictionary to print key and values for
    `text`: text to print before dictionary

    Returns: `None`
    """
    print(text)
    for key in sorted(hp_dict.keys()):
        print(f"> {key}: {hp_dict[key]}")
    print()

    return None

def normalize_pytorch(tensor, dims, mean=None, std=None, eps=1e-8):
    """
    Normalize a tensor across its channel dimension.
    
    Args:
        tensor (torch.Tensor): Input tensor of shape (N, W, H, C)
        mean (torch.Tensor, optional): Pre-computed mean values for each channel
        std (torch.Tensor, optional): Pre-computed standard deviation values for each channel
        eps (float): Small value to avoid division by zero
    
    Returns:
        torch.Tensor: Normalized tensor of same shape as input
        torch.Tensor: Mean values used for normalization
        torch.Tensor: Standard deviation values used for normalization
    """
    # Calculate mean and std across all dimensions except channel
    if mean is None:
        mean = tensor.mean(dim=dims, keepdim=True)
    if std is None:
        std = tensor.std(dim=dims, keepdim=True)
    
    # Normalize
    normalized = (tensor - mean) / (std + eps)
    
    return normalized, mean, std

def inverse_normalize_pytorch(normalized_tensor, mean, std, eps=1e-8):
    """
    Denormalize a tensor that was previously normalized using normalize_channels.
    
    Args:
        normalized_tensor (torch.Tensor): Normalized tensor of shape (N, W, H, C)
        mean (torch.Tensor): Mean values used for normalization, shape (1, 1, 1, C)
        std (torch.Tensor): Standard deviation values used for normalization, shape (1, 1, 1, C)
        eps (float): Small value to avoid division by zero
    
    Returns:
        torch.Tensor: Denormalized tensor of same shape as input
    """
    # Denormalize
    denormalized = normalized_tensor * (std + eps) + mean
    
    return denormalized

<<<<<<< HEAD
def evaluate_model_pod(model, test_dl, test_full_dl, V, scaler, im_dims, sensors, args):
    """
    Evaluate a PyTorch model.
    """
    model.to(args.device)
    loss_fn = torch.nn.MSELoss()
    model.eval()
    test_loss_pod = 0.0
    test_loss_pod_full = 0.0
    test_loss_full = 0.0
    with torch.no_grad():
        # Set up iterators for dual dataset loading
        if args.eval_full:
            full_iterator = iter(test_full_dl)
        pod_iterator = iter(test_dl)
        num_iters = len(test_dl)
        for i in range(num_iters):
            # Get batch
            if args.eval_full:
                full_batch = next(full_iterator)
            pod_batch = next(pod_iterator)

            # Get data
            pod_inputs, pod_labels = pod_batch["input_fields"], pod_batch["output_fields"][:,0,:,:,:]
            pod_inputs, pod_labels = pod_inputs.to(args.device), pod_labels.to(args.device)

            if args.eval_full:
                full_inputs, full_labels = full_batch["input_fields"], full_batch["output_fields"][:,0,:]
                full_inputs, full_labels = full_inputs.to(args.device), full_labels.to(args.device)

            # Get real batch size
            batch_size = pod_inputs.shape[0]
            
            # Extract sensors per input tensor
            pod_input_sensors = []
            for sensor in sensors:
                pod_input_sensors.append(pod_inputs[:,:,sensor[0],sensor[1],:])
            pod_input_sensors = torch.stack(pod_input_sensors, dim=2)

            # Prepare input for model
            pod_input_sensors = einops.rearrange(pod_input_sensors, 'b w n d -> b w (n d)')

            # Pass data through model
            pod_outputs = model(pod_input_sensors)

            # Reshape output (will be: batch x 1 x dim x 1)
            pod_outputs = einops.rearrange(pod_outputs, 'b (r w d) -> b r w d', b=batch_size, r=args.data_rows, w=args.data_cols, d=args.d_data)
            
            # Remove singular dimensions
            pod_outputs_squeezed = pod_outputs[:,0,:,0]
            pod_labels_squeezed = pod_labels[:,0,:,0]

            # Inverse POD to get full scale image
            pod_outputs_full = inverse_pods_torch(pod_outputs_squeezed, scaler, V, device=args.device)
            pod_labels_full = inverse_pods_torch(pod_labels_squeezed, scaler, V, device=args.device)

            # Convert back to original shape
            if args.eval_full:
                pod_outputs_shaped = einops.rearrange(pod_outputs_full, "b (r c d) -> b r c d", b=batch_size, r=im_dims[0], c=im_dims[1], d=im_dims[2])
                pod_labels_shaped = einops.rearrange(pod_labels_full, "b (r c d) -> b r c d", b=batch_size, r=im_dims[0], c=im_dims[1], d=im_dims[2])
                full_labels_shaped = einops.rearrange(full_labels, "b (r c d) -> b r c d", b=batch_size, r=im_dims[0], c=im_dims[1], d=im_dims[2])

            # Generate plots
            if args.eval_full and i == 0:
                plot_field_comparison(pod_outputs_shaped[0], pod_labels_shaped[0], save=True, fname=f"{args.encoder}_{args.decoder}_{args.dataset}_e{args.encoder_depth}_d{args.decoder_depth}_lr{args.lr:0.2e}_pod_comparison")
                plot_field_comparison(pod_outputs_shaped[0], full_labels_shaped[0], save=True, fname=f"{args.encoder}_{args.decoder}_{args.dataset}_e{args.encoder_depth}_d{args.decoder_depth}_lr{args.lr:0.2e}_full_comparison")

            # Calculate loss
            test_loss_pod += loss_fn(pod_outputs, pod_labels).item()
            if args.eval_full:
                test_loss_pod_full += loss_fn(pod_outputs_shaped, pod_labels_shaped).item()
                test_loss_full += loss_fn(pod_outputs_shaped, full_labels_shaped).item()

        # Average loss
        test_loss_pod /= len(test_dl)
        if args.eval_full:
            test_loss_pod_full /= len(test_dl)
            test_loss_full /= len(test_dl)

    if args.eval_full:
        return test_loss_pod, test_loss_pod_full, test_loss_full
    else:
        return test_loss_pod

def evaluate_model(model, dl, sensors, args=None, use_sindy_loss=False):
=======
def evaluate_model(model, test_dl, sensors, args):
>>>>>>> 0b842f2a
    """
    Evaluate a PyTorch model.
    """
    model.to(args.device)
    loss_fn = torch.nn.MSELoss()
    model.eval()
    dl_loss = 0.0
    sindy_loss = 0.0
    with torch.no_grad():
        for batch in dl:
            # Get raw data
            inputs, labels = batch["input_fields"], batch["output_fields"][:,0,:,:,:]
            inputs, labels = inputs.to(args.device), labels.to(args.device)

            # Extract sensors per input tensor
            input_sensors = []
            for sensor in sensors:
                input_sensors.append(inputs[:,:,sensor[0],sensor[1],:])
            input_sensors = torch.stack(input_sensors, dim=2)

            # Prepare input for model
            input_sensors = einops.rearrange(input_sensors, 'b w n d -> b w (n d)')

            # Pass data through model
            output = model(input_sensors)

            outputs = output["output"]
            sindy_loss_batch = output.get("sindy_loss", None)

            # Reshape output
            outputs = einops.rearrange(outputs, 'b (r w d) -> b r w d', b=inputs.shape[0], r=args.data_rows, w=args.data_cols, d=args.d_data)

            # Calculate loss
            reconstruction_loss = loss_fn(outputs, labels)

            if use_sindy_loss and sindy_loss_batch is not None:
                sindy_loss_batch = args.sindy_weight * sindy_loss_batch
                loss_batch = reconstruction_loss + sindy_loss_batch

            else:
                loss_batch = reconstruction_loss

            dl_loss += loss_batch.item()

            if use_sindy_loss and sindy_loss_batch is not None:
                sindy_loss += sindy_loss_batch.item()

        # Average loss
        dl_loss /= len(dl)
        if use_sindy_loss and sindy_loss_batch is not None:
            sindy_loss /= len(dl)

    return dl_loss, sindy_loss

def train_model(model, train_dl, val_dl, sensors, start_epoch, best_val, best_epoch, train_losses, val_losses, optimizer, args):
    """
    Train a PyTorch model.

    Args:
        model (nn.Module): PyTorch model to train.
        train_dl (DataLoader): PyTorch DataLoader instance for training data.
        val_dl (DataLoader): PyTorch DataLoader instance for validation data.
        sensors (list): List of sensor locations.
        start_epoch (int): Epoch to start training from.
        best_val (float): Best validation loss.
        best_epoch (int): Epoch of best validation loss.
        train_losses (list): List of training losses.
        val_losses (list): List of validation losses.
        optimizer (torch.optim.Optimizer): Optimizer to use for training.
        args (argparse.Namespace): Arguments to use for training.
    """
    # Set up model, optimizer, and loss
    loss_fn = torch.nn.MSELoss()
    model.to(args.device)

    for epoch in range(start_epoch, args.epochs):
        model.train()
        # Calculate training loss
        train_loss = 0.0
        sindy_loss = 0.0
        for i, batch in enumerate(train_dl):
            # Get raw data
            inputs, labels = batch["input_fields"], batch["output_fields"][:,0,:,:,:]
            inputs, labels = inputs.to(args.device), labels.to(args.device)

            # Extract sensors per input tensor
            input_sensors = []
            for sensor in sensors:
                input_sensors.append(inputs[:,:,sensor[0],sensor[1],:])
            input_sensors = torch.stack(input_sensors, dim=2)

            # Prepare input for model
            input_sensors = einops.rearrange(input_sensors, 'b w n d -> b w (n d)')

            # Pass data through model
            optimizer.zero_grad()
            output = model(input_sensors)

            outputs = output["output"]
            sindy_loss_batch = output.get("sindy_loss", None)

            # Reshape output
            outputs = einops.rearrange(outputs, 'b (r w d) -> b r w d', b=inputs.shape[0], r=args.data_rows, w=args.data_cols, d=args.d_data)

            # Calculate loss
            reconstruction_loss = loss_fn(outputs, labels)
            
            # Add SINDy loss if available
            if sindy_loss_batch is not None:
                sindy_loss_batch = args.sindy_weight * sindy_loss_batch
                loss = reconstruction_loss + sindy_loss_batch

            else:
                loss = reconstruction_loss

            # Backprop
            loss.backward()
            optimizer.step()

            train_loss += loss.item()
            if sindy_loss_batch is not None:
                sindy_loss += sindy_loss_batch.item()
        # Average loss
        train_loss /= len(train_dl)
        if sindy_loss_batch is not None:
            sindy_loss /= len(train_dl)
        train_losses.append(train_loss)

        # Calculate validation loss
        val_loss, sindy_val_loss = evaluate_model(model, val_dl, sensors, args=args, use_sindy_loss=True)
        val_losses.append(val_loss)

        # Save model to checkpoint if validation loss is lower than best validation loss
        if epoch > args.early_stop and val_loss < best_val:
            if args.verbose:
                print()
                print(f'Saving model to {args.best_checkpoint_path}, validation loss improved from {best_val:0.4e} to {val_loss:0.4e}, ')
            best_val = val_loss
            best_epoch = epoch+1
            torch.save({
                'epoch': epoch+1,
                'model_state_dict': model.state_dict(),
                'optimizer_state_dict': optimizer.state_dict(),
                'best_val': best_val,
                'best_epoch': best_epoch,
                'train_losses': train_losses,
                'val_losses': val_losses,
            }, args.best_checkpoint_path)
            torch.save({
                'epoch': epoch+1,
                'model_state_dict': model.state_dict(),
                'optimizer_state_dict': optimizer.state_dict(),
                'best_val': best_val,
                'best_epoch': best_epoch,
                'train_losses': train_losses,
                'val_losses': val_losses,
            }, args.latest_checkpoint_path)
            if args.verbose:
                print()
        
        # Save model to checkpoint if save_every_n_epochs is reached
        if (epoch + 1) % args.save_every_n_epochs == 0:
            if args.verbose:
                print()
                print(f'Saving model to {args.latest_checkpoint_path}')
            torch.save({
                'epoch': epoch+1,
                'model_state_dict': model.state_dict(),
                'optimizer_state_dict': optimizer.state_dict(),
                'best_val': best_val,
                'best_epoch': best_epoch,
                'train_losses': train_losses,
                'val_losses': val_losses,
            }, args.latest_checkpoint_path)
            if args.verbose:
                print()

        # Print loss
        if args.verbose:
            print(f'Epoch {epoch+1}, Training loss: {train_loss:0.4e}, Validation loss: {val_loss:0.4e} (best: {best_val:0.4e})')
            if sindy_loss_batch is not None:
                print(f'Epoch {epoch+1}, SINDy training loss: {sindy_loss:0.4e}, SINDy validation loss: {sindy_val_loss:0.4e}')

        # Make plot
        plot_losses(train_losses, val_losses, best_epoch, save=True, fname=f"{args.encoder}_{args.decoder}_{args.dataset}_e{args.encoder_depth}_d{args.decoder_depth}_lr{args.lr:0.2e}_losses")

    if args.verbose:
        print(f"Training complete, best validation loss: {best_val:0.4e}")
        print()

def calculate_library_dim(latent_dim, poly_order, include_sine):
    dim = 1 # Constant term
    # Polynomial terms (using combinations with replacement)
    current_dim = latent_dim
    dim += current_dim
    if poly_order > 1:
        current_dim = current_dim * (latent_dim + 1) // 2
        dim += current_dim
    if poly_order > 2:
        current_dim = current_dim * (latent_dim + 2) // 3
        dim += current_dim
    if poly_order > 3:
        current_dim = current_dim * (latent_dim + 3) // 4
        dim += current_dim
    if poly_order > 4:
        current_dim = current_dim * (latent_dim + 4) // 5
        dim += current_dim

    if include_sine:
        dim += latent_dim
    return dim

def sindy_library_torch(z, latent_dim, poly_order, include_sine=False):
    device = z.device # Get device from input tensor
    library = [torch.ones(z.shape[0], device=device)]

    # Add polynomials up to poly_order
    for i in range(latent_dim):
        library.append(z[:,i])

    if poly_order > 1:
        for i in range(latent_dim):
            for j in range(i,latent_dim):
                library.append(z[:,i] * z[:,j]) # Use element-wise multiplication

    if poly_order > 2:
        for i in range(latent_dim):
            for j in range(i,latent_dim):
                for k in range(j,latent_dim):
                    library.append(z[:,i] * z[:,j] * z[:,k])

    if poly_order > 3:
        for i in range(latent_dim):
            for j in range(i,latent_dim):
                for k in range(j,latent_dim):
                    for p in range(k,latent_dim):
                        library.append(z[:,i] * z[:,j] * z[:,k] * z[:,p])

    if poly_order > 4:
        for i in range(latent_dim):
            for j in range(i,latent_dim):
                for k in range(j,latent_dim):
                    for p in range(k,latent_dim):
                        for q in range(p,latent_dim):
                            library.append(z[:,i] * z[:,j] * z[:,k] * z[:,p] * z[:,q])

    # Add sine terms if requested
    if include_sine:
        for i in range(latent_dim):
            library.append(torch.sin(z[:,i]))

    return torch.stack(library, axis=1)

def min_max_scale(tensor, feature_range=(0, 1), scaler=None):
    """
    Scale a tensor to a given feature range using min-max normalization.
    
    Args:
        tensor (torch.Tensor): Input tensor to be scaled
        feature_range (tuple): Desired range of transformed data (default: (0, 1))
        scaler (tuple): Tuple of (min, max) values used for scaling (for inverse transformation)
        
    Returns:
        torch.Tensor: Scaled tensor
        tuple: (min, max) values used for scaling (for inverse transformation) or scaler if provided
    """
    # Ensure the input is a tensor
    if not isinstance(tensor, torch.Tensor):
        tensor = torch.tensor(tensor, dtype=torch.float32)
    
    if scaler is None:
        # Calculate min and max
        t_min = tensor.min()
        t_max = tensor.max()
    else:
        t_min, t_max = scaler
    
    # Avoid division by zero
    t_range = t_max - t_min
    if t_range == 0:  # all values are the same
        t_range = 1
    
    # Scale to [0, 1] first
    scaled = (tensor - t_min) / t_range
    
    # Then scale to feature_range
    min_range, max_range = feature_range
    scaled = scaled * (max_range - min_range) + min_range
    
    return scaled, (t_min, t_max)

def inverse_min_max_scale(scaled_tensor, original_min_max, feature_range=(0, 1)):
    """
    Inverse transformation of min-max scaling.
    
    Args:
        scaled_tensor (torch.Tensor): Scaled tensor to transform back
        original_min_max (tuple): (min, max) values from original scaling
        feature_range (tuple): Range used in original scaling (default: (0, 1))
        
    Returns:
        torch.Tensor: Tensor in original scale
    """
    t_min, t_max = original_min_max
    min_range, max_range = feature_range
    
    # First scale back to [0, 1] range
    normalized = (scaled_tensor - min_range) / (max_range - min_range)
    
    # Then scale back to original range
    original = normalized * (t_max - t_min) + t_min
    
    return original

def create_mats_full(train, valid, test, total_tracks, debug=False):
    im_shape = train[0]["input_fields"].shape
    n_steps, im_rows, im_cols, im_dim = im_shape[0], im_shape[1], im_shape[2], im_shape[3]
    
    track_count = 0

    mats = []
    for i in range(len(train)):
        data = einops.rearrange(train[i]["input_fields"], "t r c d -> t (r c d)", t=n_steps, r=im_rows, c=im_cols, d=im_dim)
        mats.append(data)
        track_count += 1
        if track_count >= total_tracks:
            break
        if debug:
            break
    if track_count < total_tracks:
        for i in range(len(valid)):
            data = einops.rearrange(valid[i]["input_fields"], "t r c d -> t (r c d)", t=n_steps, r=im_rows, c=im_cols, d=im_dim)
            mats.append(data)
            track_count += 1
            if track_count >= total_tracks:
                break
            if debug:
                break
    if track_count < total_tracks:
        for i in range(len(test)):
            data = einops.rearrange(test[i]["input_fields"], "t r c d -> t (r c d)", t=n_steps, r=im_rows, c=im_cols, d=im_dim)
            mats.append(data)
            track_count += 1
            if track_count >= total_tracks:
                break
            if debug:
                break
    mats = torch.cat(mats, dim=0)
    return mats

def create_mats(the_well_data, combine_all=False, debug=False):
    im_shape = the_well_data[0]["input_fields"].shape
    n_steps, im_rows, im_cols, im_dim = im_shape[0], im_shape[1], im_shape[2], im_shape[3]

    mats = []
    for i in range(len(the_well_data)):
        data = einops.rearrange(the_well_data[i]["input_fields"], "t r c d -> t (r c d)", t=n_steps, r=im_rows, c=im_cols, d=im_dim)
        mats.append(data)
        if debug:
            break
    if combine_all:
        mats = [torch.cat(mats, dim=0)]
    return mats

def generate_SVD(mat, n_rank=50, n_iters=2):
    U, S, V = torch.svd_lowrank(mat, n_rank, n_iters)
    return U, S, V

def create_pod(mat, V):
    pod = mat @ V
    return pod

def scale_pod(pod):
    pod_scaled, scalers = min_max_scale(pod)
    return pod_scaled, scalers

def inverse_pods_torch(pods_scaled, scalers, V, device=None):
    mat_hats = []
    pods_scaled = pods_scaled.to(device)
    V = V.to(device)
    for i in range(pods_scaled.shape[0]):
        pod_scaled = pods_scaled[i]
        mat_hat = inverse_min_max_scale(pod_scaled, scalers)
        mat_hat = mat_hat @ V.T
        mat_hats.append(mat_hat)
    mat_hats = torch.stack(mat_hats, dim=0)
    return mat_hats

def inverse_pods(pods_scaled, scalers, V):
    mat_hats = []
    for pod_scaled in pods_scaled:
        mat_hat = inverse_min_max_scale(pod_scaled, scalers)
        mat_hat = mat_hat @ V.T
        mat_hats.append(mat_hat)
    return mat_hats

def inverse_pod(pod_scaled, scalers, V):
    mat_hat = inverse_min_max_scale(pod_scaled, scalers)
    mat_hat = mat_hat @ V.T
    return mat_hat

def split_mats(data_list):
    """
    Given a list of data, each element being an individual track, where
    each track contains T timesteps and dimension D, extract the first 80% of the timesteps for training,
    the next 10% for validation, and the last 10% for testing per data. Returns a list of training, validation, and testing data.

    Args:
        data_list (list): List of data tracks, where each track is a tensor of shape (T, D) containing T timesteps and D dimensions

    Returns:
        tuple: (train_data, val_data, test_data) where each is a list of tensors containing the respective splits
    """
    train_data = []
    val_data = []
    test_data = []

    for i, data in enumerate(data_list):
        # Calculate split indices
        n_timesteps = data.shape[0]
        train_end = int(0.8 * n_timesteps)
        val_end = int(0.9 * n_timesteps)

        # Split the data
        train_data.append(data[:train_end])
        val_data.append(data[train_end:val_end])
        test_data.append(data[val_end:])

    return train_data, val_data, test_data



def get_dictionaries_from_pickles(pickle_dir, early_stop=None):
    """
    Returns a list of dictionaries from all the pickles in the given directory.
    
    Args:
        pickle_dir (str): Path to the pickles directory.
        early_stop (int): If not None, ensure best validation epoch is at least this value.

    Returns:
        List of dictionaries.
    """
    results = []
    for fname in os.listdir(pickle_dir):
        fpath = os.path.join(pickle_dir, fname)
        with open(fpath, 'rb') as f:
            data = pickle.load(f)
            if early_stop is not None:
                print(data)
                if data['best_epoch'] >= early_stop:
                    results.append(data)
            else:
                results.append(data)
    return results

def get_result_loss(result):
    return result.get('test_loss', result.get('test_loss_pod', None))

def get_top_N_models_by_loss(dataset_name, pickle_dir, loss_only=False, N=5):
    """
    Returns the top 5 models (filenames) with the lowest test loss for a given dataset.
    
    Args:
        dataset_name (str): The dataset name to filter by (e.g., 'sst').
        loss_only (bool): If True, only return the loss value.
        pickles_dir (str): Path to the pickles directory.
        N (int): Number of results to return.
        
    Returns:
        List of tuples: [(filename, loss), ...] sorted by lowest loss.
    """
    results = []
    for fname in os.listdir(pickle_dir):
        if dataset_name in fname and fname.endswith('.pkl'):
            fpath = os.path.join(pickle_dir, fname)
            with open(fpath, 'rb') as f:
                data = pickle.load(f)
                # Try both 'test_loss' and 'test_loss_pod' keys for robustness
                results.append((fname, data))
    # Sort by loss (ascending) and return top 5
    results.sort(key=lambda x: get_result_loss(x[1]), reverse=False)
    if loss_only:
        results = [(x[0], get_result_loss(x[1])) for x in results]
    return results[:N]

def get_identifier(filename):
    """Extract identifier from filename by removing extension and _test_loss suffix."""
    name = Path(filename).stem  # Remove extension
    if name.endswith('_test_loss'):
        name = name[:-10]  # Remove _test_loss suffix
    return name<|MERGE_RESOLUTION|>--- conflicted
+++ resolved
@@ -131,95 +131,7 @@
     
     return denormalized
 
-<<<<<<< HEAD
-def evaluate_model_pod(model, test_dl, test_full_dl, V, scaler, im_dims, sensors, args):
-    """
-    Evaluate a PyTorch model.
-    """
-    model.to(args.device)
-    loss_fn = torch.nn.MSELoss()
-    model.eval()
-    test_loss_pod = 0.0
-    test_loss_pod_full = 0.0
-    test_loss_full = 0.0
-    with torch.no_grad():
-        # Set up iterators for dual dataset loading
-        if args.eval_full:
-            full_iterator = iter(test_full_dl)
-        pod_iterator = iter(test_dl)
-        num_iters = len(test_dl)
-        for i in range(num_iters):
-            # Get batch
-            if args.eval_full:
-                full_batch = next(full_iterator)
-            pod_batch = next(pod_iterator)
-
-            # Get data
-            pod_inputs, pod_labels = pod_batch["input_fields"], pod_batch["output_fields"][:,0,:,:,:]
-            pod_inputs, pod_labels = pod_inputs.to(args.device), pod_labels.to(args.device)
-
-            if args.eval_full:
-                full_inputs, full_labels = full_batch["input_fields"], full_batch["output_fields"][:,0,:]
-                full_inputs, full_labels = full_inputs.to(args.device), full_labels.to(args.device)
-
-            # Get real batch size
-            batch_size = pod_inputs.shape[0]
-            
-            # Extract sensors per input tensor
-            pod_input_sensors = []
-            for sensor in sensors:
-                pod_input_sensors.append(pod_inputs[:,:,sensor[0],sensor[1],:])
-            pod_input_sensors = torch.stack(pod_input_sensors, dim=2)
-
-            # Prepare input for model
-            pod_input_sensors = einops.rearrange(pod_input_sensors, 'b w n d -> b w (n d)')
-
-            # Pass data through model
-            pod_outputs = model(pod_input_sensors)
-
-            # Reshape output (will be: batch x 1 x dim x 1)
-            pod_outputs = einops.rearrange(pod_outputs, 'b (r w d) -> b r w d', b=batch_size, r=args.data_rows, w=args.data_cols, d=args.d_data)
-            
-            # Remove singular dimensions
-            pod_outputs_squeezed = pod_outputs[:,0,:,0]
-            pod_labels_squeezed = pod_labels[:,0,:,0]
-
-            # Inverse POD to get full scale image
-            pod_outputs_full = inverse_pods_torch(pod_outputs_squeezed, scaler, V, device=args.device)
-            pod_labels_full = inverse_pods_torch(pod_labels_squeezed, scaler, V, device=args.device)
-
-            # Convert back to original shape
-            if args.eval_full:
-                pod_outputs_shaped = einops.rearrange(pod_outputs_full, "b (r c d) -> b r c d", b=batch_size, r=im_dims[0], c=im_dims[1], d=im_dims[2])
-                pod_labels_shaped = einops.rearrange(pod_labels_full, "b (r c d) -> b r c d", b=batch_size, r=im_dims[0], c=im_dims[1], d=im_dims[2])
-                full_labels_shaped = einops.rearrange(full_labels, "b (r c d) -> b r c d", b=batch_size, r=im_dims[0], c=im_dims[1], d=im_dims[2])
-
-            # Generate plots
-            if args.eval_full and i == 0:
-                plot_field_comparison(pod_outputs_shaped[0], pod_labels_shaped[0], save=True, fname=f"{args.encoder}_{args.decoder}_{args.dataset}_e{args.encoder_depth}_d{args.decoder_depth}_lr{args.lr:0.2e}_pod_comparison")
-                plot_field_comparison(pod_outputs_shaped[0], full_labels_shaped[0], save=True, fname=f"{args.encoder}_{args.decoder}_{args.dataset}_e{args.encoder_depth}_d{args.decoder_depth}_lr{args.lr:0.2e}_full_comparison")
-
-            # Calculate loss
-            test_loss_pod += loss_fn(pod_outputs, pod_labels).item()
-            if args.eval_full:
-                test_loss_pod_full += loss_fn(pod_outputs_shaped, pod_labels_shaped).item()
-                test_loss_full += loss_fn(pod_outputs_shaped, full_labels_shaped).item()
-
-        # Average loss
-        test_loss_pod /= len(test_dl)
-        if args.eval_full:
-            test_loss_pod_full /= len(test_dl)
-            test_loss_full /= len(test_dl)
-
-    if args.eval_full:
-        return test_loss_pod, test_loss_pod_full, test_loss_full
-    else:
-        return test_loss_pod
-
-def evaluate_model(model, dl, sensors, args=None, use_sindy_loss=False):
-=======
 def evaluate_model(model, test_dl, sensors, args):
->>>>>>> 0b842f2a
     """
     Evaluate a PyTorch model.
     """
